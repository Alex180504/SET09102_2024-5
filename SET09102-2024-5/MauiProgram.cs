﻿using Microsoft.Extensions.Logging;
using Microsoft.EntityFrameworkCore;
using SET09102_2024_5.Data;
using SET09102_2024_5.Data.Repositories;
using SET09102_2024_5.Services;
using SET09102_2024_5.ViewModels;
using SET09102_2024_5.Views;
using Pomelo.EntityFrameworkCore.MySql.Infrastructure;
using Microsoft.Extensions.Configuration;
using Microsoft.Extensions.Caching.Memory;
using System.Reflection;
using System.IO;
using System.Security.Cryptography.X509Certificates;
using CommunityToolkit.Maui;
using SET09102_2024_5.Views.Controls;

namespace SET09102_2024_5
{
    public static class MauiProgram
    {
        public static string ConnectionString { get; private set; }
        public static string CertPath { get; private set; }
        public static bool IsDatabaseConnectionSuccessful { get; private set; } = false;

        public static MauiApp CreateMauiApp()
        {
            var builder = MauiApp.CreateBuilder();
            builder
                .UseMauiApp<App>()
                .UseMauiCommunityToolkit()
<<<<<<< HEAD
                .UseMauiCommunityToolkit()
=======
>>>>>>> f8db7ea1
                .ConfigureFonts(fonts =>
                {
                    fonts.AddFont("OpenSans-Regular.ttf", "OpenSansRegular");
                    fonts.AddFont("OpenSans-Semibold.ttf", "OpenSansSemibold");
                    fonts.AddFont("MaterialIcons-Regular.ttf", "MaterialIcons");
                });

            // Load configuration
            var assembly = Assembly.GetExecutingAssembly();
            using var stream = assembly.GetManifestResourceStream("SET09102_2024_5.appsettings.json");

            if (stream == null)
            {
                throw new InvalidOperationException("Could not find appsettings.json embedded resource.");
            }

<<<<<<< HEAD
                var config = new ConfigurationBuilder()
                    .AddJsonStream(stream)
                    .Build();
=======
            var config = new ConfigurationBuilder()
                .AddJsonStream(stream)
                .Build();
>>>>>>> f8db7ea1

            // Get connection string from configuration
            var connectionString = config.GetConnectionString("DefaultConnection") 
                ?? throw new InvalidOperationException("Connection string 'DefaultConnection' not found in configuration.");
<<<<<<< HEAD

                // Extract SSL certificate and save it to a temporary file
                CertPath = ExtractSslCertificate();
                ConnectionString = ConnectionString.Replace("SslCa=DigiCertGlobalRootG2.crt.pem;", $"SslCa={CertPath};");

                // Register a factory for DbContextOptions rather than the DbContext itself
                builder.Services.AddSingleton<DbContextOptions<SensorMonitoringContext>>(serviceProvider =>
                {
                    var optionsBuilder = new DbContextOptionsBuilder<SensorMonitoringContext>();
                    try
                    {
                        // Use a specific server version instead of auto-detect to avoid connection
                        var serverVersion = new MySqlServerVersion(new Version(8, 0, 32));
                        optionsBuilder.UseMySql(ConnectionString, serverVersion);
                    }
                    catch (Exception ex)
                    {
                        System.Diagnostics.Debug.WriteLine($"Error configuring DbContext options: {ex.Message}");
                        // Still need to configure the options even if there's an error
                        var serverVersion = new MySqlServerVersion(new Version(8, 0, 0));
                        optionsBuilder.UseMySql(ConnectionString, serverVersion);
                    }
                    return optionsBuilder.Options;
                });

                // Register the context itself
                builder.Services.AddScoped<SensorMonitoringContext>();
=======
>>>>>>> f8db7ea1

                // Register database initialization service
                builder.Services.AddSingleton<IDatabaseInitializationService, DatabaseInitializationService>();

            // Add memory cache for repository optimization
            builder.Services.AddMemoryCache();

            // Add memory cache for repository optimization
            builder.Services.AddMemoryCache();

            // Register repositories
            builder.Services.AddScoped(typeof(IRepository<>), typeof(Repository<>));

            // Register services
            builder.Services.AddScoped<IDatabaseService, DatabaseService>();
            builder.Services.AddSingleton<ILoggingService, LoggingService>(); // Add logging service as singleton
            builder.Services.AddSingleton<IAuthService, AuthService>(); // Singleton to maintain auth state
            
            // Register optimized navigation and view management services
            builder.Services.AddSingleton<INavigationService, NavigationService>(); // Singleton for navigation service
            builder.Services.AddSingleton<ViewModelLocator>(); // Add our new ViewModel locator as singleton
            builder.Services.AddSingleton<ViewLifecycleManager>(); // Add view lifecycle manager

            // Register app shell with navigation
            builder.Services.AddSingleton<AppShell>();

            // Register ViewModels - all are transient for better memory management
            // Core ViewModels
            builder.Services.AddTransient<MainPageViewModel>();
            builder.Services.AddTransient<LoginViewModel>();
            builder.Services.AddTransient<RegisterViewModel>();
            
            // Admin ViewModels
            builder.Services.AddTransient<RoleManagementViewModel>();
            builder.Services.AddTransient<UserRoleManagementViewModel>();
            
            // Register Reusable UI components
            RegisterControls(builder.Services);

            // Register Views - all views are transient to minimize memory usage
            // Core Views
            builder.Services.AddTransient<MainPage>();
            builder.Services.AddTransient<LoginPage>();
            builder.Services.AddTransient<RegisterPage>();
            
            // Admin Views
            builder.Services.AddTransient<AdminDashboardPage>();
            builder.Services.AddTransient<RoleManagementPage>();
            builder.Services.AddTransient<UserRoleManagementPage>();
            
            // Register page routes with Shell for navigation
            Routing.RegisterRoute(RouteConstants.LoginPage, typeof(LoginPage));
            Routing.RegisterRoute(RouteConstants.RegisterPage, typeof(RegisterPage));
            Routing.RegisterRoute(RouteConstants.MainPage, typeof(MainPage));
            Routing.RegisterRoute(RouteConstants.AdminDashboardPage, typeof(AdminDashboardPage));
            Routing.RegisterRoute(RouteConstants.RoleManagementPage, typeof(RoleManagementPage));
            Routing.RegisterRoute(RouteConstants.UserRoleManagementPage, typeof(UserRoleManagementPage));

#if DEBUG
                builder.Logging.AddDebug();
#endif
            }
            catch (Exception ex)
            {
                System.Diagnostics.Debug.WriteLine($"Application initialization error: {ex.Message}");
            }

            return builder.Build();
        }
        
        /// <summary>
        /// Register all reusable UI controls
        /// </summary>
        private static void RegisterControls(IServiceCollection services)
        {
            // Register common controls used across the application
            services.AddTransient<PageHeaderView>();
            services.AddTransient<EmptyStateView>();
            services.AddTransient<LoadingOverlay>();
        }

        private static string ExtractSslCertificate()
        {
            var assembly = Assembly.GetExecutingAssembly();
            using var certStream = assembly.GetManifestResourceStream("SET09102_2024_5.DigiCertGlobalRootG2.crt.pem");

            if (certStream == null)
            {
                throw new InvalidOperationException("Could not find DigiCertGlobalRootG2.crt.pem embedded resource.");
            }

            // Create temp file for the certificate
            string tempPath = Path.Combine(FileSystem.CacheDirectory, "DigiCertGlobalRootG2.crt.pem");

            using (var fileStream = File.Create(tempPath))
            {
                certStream.CopyTo(fileStream);
            }

            return tempPath;
        }
    }
}<|MERGE_RESOLUTION|>--- conflicted
+++ resolved
@@ -8,9 +8,12 @@
 using Pomelo.EntityFrameworkCore.MySql.Infrastructure;
 using Microsoft.Extensions.Configuration;
 using Microsoft.Extensions.Caching.Memory;
+using Microsoft.Extensions.Caching.Memory;
 using System.Reflection;
 using System.IO;
 using System.Security.Cryptography.X509Certificates;
+using CommunityToolkit.Maui;
+using SET09102_2024_5.Views.Controls;
 using CommunityToolkit.Maui;
 using SET09102_2024_5.Views.Controls;
 
@@ -28,15 +31,13 @@
             builder
                 .UseMauiApp<App>()
                 .UseMauiCommunityToolkit()
-<<<<<<< HEAD
                 .UseMauiCommunityToolkit()
-=======
->>>>>>> f8db7ea1
                 .ConfigureFonts(fonts =>
                 {
                     fonts.AddFont("OpenSans-Regular.ttf", "OpenSansRegular");
                     fonts.AddFont("OpenSans-Semibold.ttf", "OpenSansSemibold");
                     fonts.AddFont("MaterialIcons-Regular.ttf", "MaterialIcons");
+                    fonts.AddFont("MaterialIcons-Regular.ttf", "MaterialIcons");
                 });
 
             // Load configuration
@@ -48,20 +49,20 @@
                 throw new InvalidOperationException("Could not find appsettings.json embedded resource.");
             }
 
-<<<<<<< HEAD
+            if (stream == null)
+            {
+                throw new InvalidOperationException("Could not find appsettings.json embedded resource.");
+            }
+
                 var config = new ConfigurationBuilder()
                     .AddJsonStream(stream)
                     .Build();
-=======
-            var config = new ConfigurationBuilder()
-                .AddJsonStream(stream)
-                .Build();
->>>>>>> f8db7ea1
 
             // Get connection string from configuration
             var connectionString = config.GetConnectionString("DefaultConnection") 
                 ?? throw new InvalidOperationException("Connection string 'DefaultConnection' not found in configuration.");
-<<<<<<< HEAD
+            var connectionString = config.GetConnectionString("DefaultConnection") 
+                ?? throw new InvalidOperationException("Connection string 'DefaultConnection' not found in configuration.");
 
                 // Extract SSL certificate and save it to a temporary file
                 CertPath = ExtractSslCertificate();
@@ -89,14 +90,9 @@
 
                 // Register the context itself
                 builder.Services.AddScoped<SensorMonitoringContext>();
-=======
->>>>>>> f8db7ea1
 
                 // Register database initialization service
                 builder.Services.AddSingleton<IDatabaseInitializationService, DatabaseInitializationService>();
-
-            // Add memory cache for repository optimization
-            builder.Services.AddMemoryCache();
 
             // Add memory cache for repository optimization
             builder.Services.AddMemoryCache();
@@ -119,7 +115,32 @@
 
             // Register ViewModels - all are transient for better memory management
             // Core ViewModels
+            builder.Services.AddSingleton<ILoggingService, LoggingService>(); // Add logging service as singleton
+            builder.Services.AddSingleton<IAuthService, AuthService>(); // Singleton to maintain auth state
+            
+            // Register optimized navigation and view management services
+            builder.Services.AddSingleton<INavigationService, NavigationService>(); // Singleton for navigation service
+            builder.Services.AddSingleton<ViewModelLocator>(); // Add our new ViewModel locator as singleton
+            builder.Services.AddSingleton<ViewLifecycleManager>(); // Add view lifecycle manager
+
+            // Register app shell with navigation
+            builder.Services.AddSingleton<AppShell>();
+
+            // Register ViewModels - all are transient for better memory management
+            // Core ViewModels
             builder.Services.AddTransient<MainPageViewModel>();
+            builder.Services.AddTransient<LoginViewModel>();
+            builder.Services.AddTransient<RegisterViewModel>();
+            
+            // Admin ViewModels
+            builder.Services.AddTransient<RoleManagementViewModel>();
+            builder.Services.AddTransient<UserRoleManagementViewModel>();
+            
+            // Register Reusable UI components
+            RegisterControls(builder.Services);
+
+            // Register Views - all views are transient to minimize memory usage
+            // Core Views
             builder.Services.AddTransient<LoginViewModel>();
             builder.Services.AddTransient<RegisterViewModel>();
             
@@ -148,6 +169,21 @@
             Routing.RegisterRoute(RouteConstants.AdminDashboardPage, typeof(AdminDashboardPage));
             Routing.RegisterRoute(RouteConstants.RoleManagementPage, typeof(RoleManagementPage));
             Routing.RegisterRoute(RouteConstants.UserRoleManagementPage, typeof(UserRoleManagementPage));
+            builder.Services.AddTransient<LoginPage>();
+            builder.Services.AddTransient<RegisterPage>();
+            
+            // Admin Views
+            builder.Services.AddTransient<AdminDashboardPage>();
+            builder.Services.AddTransient<RoleManagementPage>();
+            builder.Services.AddTransient<UserRoleManagementPage>();
+            
+            // Register page routes with Shell for navigation
+            Routing.RegisterRoute(RouteConstants.LoginPage, typeof(LoginPage));
+            Routing.RegisterRoute(RouteConstants.RegisterPage, typeof(RegisterPage));
+            Routing.RegisterRoute(RouteConstants.MainPage, typeof(MainPage));
+            Routing.RegisterRoute(RouteConstants.AdminDashboardPage, typeof(AdminDashboardPage));
+            Routing.RegisterRoute(RouteConstants.RoleManagementPage, typeof(RoleManagementPage));
+            Routing.RegisterRoute(RouteConstants.UserRoleManagementPage, typeof(UserRoleManagementPage));
 
 #if DEBUG
                 builder.Logging.AddDebug();
@@ -171,6 +207,17 @@
             services.AddTransient<EmptyStateView>();
             services.AddTransient<LoadingOverlay>();
         }
+        
+        /// <summary>
+        /// Register all reusable UI controls
+        /// </summary>
+        private static void RegisterControls(IServiceCollection services)
+        {
+            // Register common controls used across the application
+            services.AddTransient<PageHeaderView>();
+            services.AddTransient<EmptyStateView>();
+            services.AddTransient<LoadingOverlay>();
+        }
 
         private static string ExtractSslCertificate()
         {
