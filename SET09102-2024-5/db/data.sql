﻿-- Add sample roles
INSERT INTO role (role_name) VALUES
('operations_manager'),
('administrator'),
('env_scientist');

-- Add sample users
INSERT INTO user (first_name, last_name, email, role_id) VALUES
('John', 'Manager', 'john.manager@example.com', 1),
('Sarah', 'Admin', 'sarah.admin@example.com', 2),
('Michael', 'Scientist', 'michael.scientist@example.com', 3);

-- Measurands with appropriate quantity types, names, symbols and units
INSERT INTO measurand (measurand_id, quantity_type, quantity_name, symbol, unit) VALUES
-- Air Quality Measurands
(1, 'Concentration', 'Particulate Matter 2.5', 'PM2.5', 'µg/m³'),
(2, 'Concentration', 'Carbon Dioxide', 'CO2', 'ppm'),
(3, 'Concentration', 'Ozone', 'O3', 'ppb'),
(4, 'Concentration', 'Nitrogen Dioxide', 'NO2', 'ppb'),
(5, 'Concentration', 'Sulfur Dioxide', 'SO2', 'ppb'),
-- Water Quality Measurands
(6, 'Chemical', 'pH Level', 'pH', '-'),
(7, 'Physical', 'Turbidity', 'Turb', 'NTU'),
(8, 'Chemical', 'Dissolved Oxygen', 'DO', 'mg/L'),
(9, 'Physical', 'Conductivity', 'Cond', 'µS/cm'),
(10, 'Physical', 'Water Temperature', 'Temp', '°C'),
-- Weather Measurands
(11, 'Meteorological', 'Air Temperature', 'Temp', '°C'),
(12, 'Meteorological', 'Relative Humidity', 'RH', '%'),
(13, 'Meteorological', 'Wind Speed', 'Wind', 'km/h'),
(14, 'Meteorological', 'Precipitation Rate', 'Precip', 'mm/h'),
(15, 'Meteorological', 'Barometric Pressure', 'Press', 'hPa');

-- Air Quality Sensors - using actual sensor models
INSERT INTO sensor (sensor_id, sensor_type, status, deployment_date, measurand_id) VALUES
(1, 'Enviro+ Particulate', 'Active', '2023-10-15', 1),
(2, 'SenseAir S8', 'Active', '2023-10-20', 2),
(3, 'Aeroqual SM50', 'Active', '2023-11-05', 3),
(4, 'Alphasense NO2-B43F', 'Maintenance', '2023-09-10', 4),
(5, 'Alphasense SO2-B4', 'Active', '2023-12-01', 5);

-- Water Quality Sensors - using actual sensor models
INSERT INTO sensor (sensor_id, sensor_type, status, deployment_date, measurand_id) VALUES
(6, 'Atlas Scientific pH', 'Active', '2023-08-25', 6),
(7, 'DFRobot SEN0189', 'Active', '2023-09-30', 7),
(8, 'Atlas Scientific DO', 'Error', '2023-07-15', 8),
(9, 'DFRobot DFR0300', 'Active', '2023-11-20', 9),
(10, 'DS18B20 Waterproof', 'Inactive', '2023-06-05', 10);

-- Weather Condition Sensors - using actual sensor models
INSERT INTO sensor (sensor_id, sensor_type, status, deployment_date, measurand_id) VALUES
(11, 'Davis Instruments 6830', 'Active', '2023-10-01', 11),
(12, 'Sensirion SHT31-D', 'Active', '2023-10-01', 12),
(13, 'Young 05103 Anemometer', 'Active', '2023-10-05', 13),
(14, 'Hydreon RG-11', 'Active', '2023-10-10', 14),
(15, 'Bosch BMP388', 'Maintenance', '2023-09-15', 15);

<<<<<<< HEAD
-- Configuration for sensors
INSERT INTO configuration (sensor_id, latitude, longitude, altitude, orientation, measurment_frequency, min_threshold, max_threshold) VALUES
(1, 55.9533, -3.1883, 80.5, 0, 15, 0, 100),    
(2, 55.8642, -4.2518, 40.2, 45, 10, 350, 2000), 
(3, 57.1497, -2.0943, 65.0, 90, 30, 0, 150),  
(4, 56.4907, -2.9977, 22.3, 180, 15, 0, 200),
(5, 55.7772, -4.0558, 50.1, 270, 30, 0, 200),
(6, 56.1165, -3.9369, 15.2, 225, 60, 0, 14),    
(7, 55.9419, -3.2096, 10.5, 135, 60, 0, 20), 
(8, 57.4796, -4.2249, 5.3, 315, 30, 0, 15),   
(9, 55.8415, -4.4638, 8.7, 90, 60, 0, 2000),
(10, 56.0011, -3.7849, 12.4, 0, 60, -5, 30),  
(11, 55.8279, -4.4314, 25.6, 180, 15, -30, 50),
(12, 55.9928, -3.1712, 40.8, 90, 15, 0, 100),
(13, 57.6500, -3.3167, 10.2, 45, 10, 0, 150),
(14, 56.1881, -3.1789, 35.9, 270, 15, 0, 50),
(15, 55.4643, -2.8744, 120.3, 315, 15, 980, 1050); 
=======
-- Configuration for sensors (latitude, longitude, altitude, etc.) - remove reading_format
INSERT INTO configuration (sensor_id, latitude, longitude, altitude, orientation, measurment_frequency, min_threshold, max_threshold) VALUES
(1, 55.9533, -3.1883, 80.5, 'North', 15, 0, 100),     -- PM2.5 in Edinburgh
(2, 55.8642, -4.2518, 40.2, 'Northeast', 10, 350, 2000), -- CO2 in Glasgow
(3, 57.1497, -2.0943, 65.0, 'East', 30, 0, 150),         -- Ozone in Aberdeen
(4, 56.4907, -2.9977, 22.3, 'South', 15, 0, 200),        -- NO2 in Dundee
(5, 55.7772, -4.0558, 50.1, 'West', 30, 0, 200),         -- SO2 in Motherwell
(6, 56.1165, -3.9369, 15.2, 'Southwest', 60, 0, 14),     -- pH in Falkirk
(7, 55.9419, -3.2096, 10.5, 'Southeast', 60, 0, 20),     -- Turbidity in Edinburgh River
(8, 57.4796, -4.2249, 5.3, 'Northwest', 30, 0, 15),      -- DO in Inverness
(9, 55.8415, -4.4638, 8.7, 'East', 60, 0, 2000),         -- Conductivity in Paisley
(10, 56.0011, -3.7849, 12.4, 'North', 60, -5, 30),       -- Water Temp in Linlithgow
(11, 55.8279, -4.4314, 25.6, 'South', 15, -30, 50),      -- Air Temp in Glasgow
(12, 55.9928, -3.1712, 40.8, 'East', 15, 0, 100),        -- Humidity in Edinburgh
(13, 57.6500, -3.3167, 10.2, 'Northeast', 10, 0, 150),   -- Wind Speed in Elgin
(14, 56.1881, -3.1789, 35.9, 'West', 15, 0, 50),         -- Precipitation in Dunfermline
(15, 55.4643, -2.8744, 120.3, 'Northwest', 15, 980, 1050); -- Pressure in Galashiels
>>>>>>> c5708ba8

-- Firmware information for each sensor
INSERT INTO sensor_firmware (sensor_id, firmware_version, last_update_date) VALUES
(1, 'v2.1.5', '2023-09-20'),
(2, 'v3.0.2', '2023-10-05'),
(3, 'v2.0.8', '2023-08-15'),
(4, 'v1.9.7', '2023-07-30'),
(5, 'v2.5.1', '2023-11-10'),
(6, 'v4.0.3', '2023-08-01'),
(7, 'v3.2.1', '2023-09-15'),
(8, 'v2.8.5', '2023-06-20'),
(9, 'v3.0.0', '2023-10-25'),
(10, 'v2.2.4', '2023-05-30'),
(11, 'v4.1.2', '2023-09-25'),
(12, 'v4.1.2', '2023-09-25'),
(13, 'v3.5.7', '2023-09-10'),
(14, 'v3.2.3', '2023-10-01'),
(15, 'v2.9.9', '2023-08-20');

-- Sample measurements for each sensor
INSERT INTO measurement (measurement_id, timestamp, value, sensor_id) VALUES
-- Air Quality measurements
(1, '2023-12-10 08:00:00', 18.5, 1),  -- PM2.5
(2, '2023-12-10 08:15:00', 17.9, 1),
(3, '2023-12-10 08:30:00', 19.2, 1),
(4, '2023-12-10 08:00:00', 620.3, 2), -- CO2
(5, '2023-12-10 08:10:00', 615.8, 2),
(6, '2023-12-10 08:20:00', 635.2, 2),
(7, '2023-12-10 08:00:00', 45.2, 3),  -- Ozone
(8, '2023-12-10 08:30:00', 46.8, 3),
(9, '2023-12-10 09:00:00', 44.5, 3),
-- Water Quality measurements
(10, '2023-12-10 08:00:00', 7.2, 6),  -- pH
(11, '2023-12-10 09:00:00', 7.3, 6),
(12, '2023-12-10 10:00:00', 7.1, 6),
(13, '2023-12-10 08:00:00', 8.2, 8),  -- DO
(14, '2023-12-10 08:30:00', 8.0, 8),
(15, '2023-12-10 09:00:00', 7.8, 8),
-- Weather measurements
(16, '2023-12-10 08:00:00', 12.5, 11), -- Air Temperature
(17, '2023-12-10 08:15:00', 13.1, 11),
(18, '2023-12-10 08:30:00', 13.8, 11),
(19, '2023-12-10 08:00:00', 65.2, 12), -- Humidity
(20, '2023-12-10 08:15:00', 64.8, 12),
(21, '2023-12-10 08:30:00', 66.5, 12);

-- Sample incidents based on measurements
INSERT INTO incident (incident_id, responder_id, responder_comments, resolved_date, priority) VALUES
(1, 1, 'High PM2.5 levels detected. Investigated local construction activity as possible cause.', '2023-12-10', 'Medium'),
(2, 3, 'Low dissolved oxygen in water. Added aerators to affected area.', '2023-12-11', 'High'),
(3, 2, 'Higher than normal CO2 levels. Building ventilation issue fixed.', NULL, 'Low');

-- Link incidents to relevant measurements
INSERT INTO incident_measurement (measurement_id, incident_id) VALUES
(1, 1), -- PM2.5 measurement linked to first incident
(2, 1), -- Another PM2.5 measurement linked to first incident
(14, 2), -- DO measurement linked to second incident
(15, 2), -- Another DO measurement linked to second incident
(4, 3), -- CO2 measurement linked to third incident
(5, 3); -- Another CO2 measurement linked to third incident

-- Sample maintenance records
INSERT INTO maintenance (maintenance_id, maintenance_date, maintainer_id, sensor_id, maintainer_comments) VALUES
(1, '2023-11-15', 2, 4, 'Replaced sensor filter and recalibrated.'),
(2, '2023-11-20', 1, 8, 'Cleaned sensor probe and updated firmware.'),
(3, '2023-12-05', 3, 15, 'Adjusted mounting bracket and verified readings.');<|MERGE_RESOLUTION|>--- conflicted
+++ resolved
@@ -55,7 +55,6 @@
 (14, 'Hydreon RG-11', 'Active', '2023-10-10', 14),
 (15, 'Bosch BMP388', 'Maintenance', '2023-09-15', 15);
 
-<<<<<<< HEAD
 -- Configuration for sensors
 INSERT INTO configuration (sensor_id, latitude, longitude, altitude, orientation, measurment_frequency, min_threshold, max_threshold) VALUES
 (1, 55.9533, -3.1883, 80.5, 0, 15, 0, 100),    
@@ -73,25 +72,7 @@
 (13, 57.6500, -3.3167, 10.2, 45, 10, 0, 150),
 (14, 56.1881, -3.1789, 35.9, 270, 15, 0, 50),
 (15, 55.4643, -2.8744, 120.3, 315, 15, 980, 1050); 
-=======
--- Configuration for sensors (latitude, longitude, altitude, etc.) - remove reading_format
-INSERT INTO configuration (sensor_id, latitude, longitude, altitude, orientation, measurment_frequency, min_threshold, max_threshold) VALUES
-(1, 55.9533, -3.1883, 80.5, 'North', 15, 0, 100),     -- PM2.5 in Edinburgh
-(2, 55.8642, -4.2518, 40.2, 'Northeast', 10, 350, 2000), -- CO2 in Glasgow
-(3, 57.1497, -2.0943, 65.0, 'East', 30, 0, 150),         -- Ozone in Aberdeen
-(4, 56.4907, -2.9977, 22.3, 'South', 15, 0, 200),        -- NO2 in Dundee
-(5, 55.7772, -4.0558, 50.1, 'West', 30, 0, 200),         -- SO2 in Motherwell
-(6, 56.1165, -3.9369, 15.2, 'Southwest', 60, 0, 14),     -- pH in Falkirk
-(7, 55.9419, -3.2096, 10.5, 'Southeast', 60, 0, 20),     -- Turbidity in Edinburgh River
-(8, 57.4796, -4.2249, 5.3, 'Northwest', 30, 0, 15),      -- DO in Inverness
-(9, 55.8415, -4.4638, 8.7, 'East', 60, 0, 2000),         -- Conductivity in Paisley
-(10, 56.0011, -3.7849, 12.4, 'North', 60, -5, 30),       -- Water Temp in Linlithgow
-(11, 55.8279, -4.4314, 25.6, 'South', 15, -30, 50),      -- Air Temp in Glasgow
-(12, 55.9928, -3.1712, 40.8, 'East', 15, 0, 100),        -- Humidity in Edinburgh
-(13, 57.6500, -3.3167, 10.2, 'Northeast', 10, 0, 150),   -- Wind Speed in Elgin
-(14, 56.1881, -3.1789, 35.9, 'West', 15, 0, 50),         -- Precipitation in Dunfermline
-(15, 55.4643, -2.8744, 120.3, 'Northwest', 15, 980, 1050); -- Pressure in Galashiels
->>>>>>> c5708ba8
+
 
 -- Firmware information for each sensor
 INSERT INTO sensor_firmware (sensor_id, firmware_version, last_update_date) VALUES
