--- conflicted
+++ resolved
@@ -11,11 +11,9 @@
             // Register routes for navigation
             Routing.RegisterRoute(nameof(MainPage), typeof(MainPage));
             Routing.RegisterRoute(nameof(SensorManagementPage), typeof(SensorManagementPage));
-<<<<<<< HEAD
+            
             Routing.RegisterRoute(nameof(Features.HistoricalData.HistoricalDataPage), typeof(Features.HistoricalData.HistoricalDataPage));
-=======
             Routing.RegisterRoute(nameof(MapPage), typeof(MapPage));
->>>>>>> b900b84c
         }
     }
 }