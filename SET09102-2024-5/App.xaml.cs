<<<<<<< HEAD
using Microsoft.Extensions.DependencyInjection;
=======
﻿using Microsoft.Extensions.DependencyInjection;
>>>>>>> f8db7ea1
using Microsoft.Maui.Controls;
using Microsoft.Maui.Dispatching;
using SET09102_2024_5.Services;
using System;
using System.Threading.Tasks;
using Microsoft.Maui.ApplicationModel;

namespace SET09102_2024_5
{
    public partial class App : Application
    {
        private readonly IAuthService _authService;
        private readonly INavigationService _navigationService;
        
        public App(IServiceProvider services)
        {
            InitializeComponent();

            // Get services from the service provider
            _authService = services.GetRequiredService<IAuthService>();
            _navigationService = services.GetRequiredService<INavigationService>();
            
            // Create AppShell with the required services
            MainPage = services.GetRequiredService<AppShell>();
            
            // Initialize authentication when app starts
            // We'll call this in OnStart() lifecycle method
        }
        
        protected override async void OnStart()
        {
            base.OnStart();
            
            try
            {
                // Initialize authentication properly when the app is started
                await InitializeAuthenticationAsync();
            }
            catch (Exception ex)
            {
                // Log the exception and handle it gracefully
                System.Diagnostics.Debug.WriteLine($"Authentication initialization error: {ex.Message}");
                
                // Navigate to login page as fallback in case of authentication error
                await _navigationService.NavigateToLoginAsync();
            }
        }
        
        // Authentication initialization method with proper error handling
        private async Task InitializeAuthenticationAsync()
        {
            try
            {
                // This will trigger loading the saved user credentials if they exist
                var currentUser = await _authService.GetCurrentUserAsync();
                
                // If we have a valid user from saved session, configure app accordingly
                if (currentUser != null)
                {
                    await _navigationService.NavigateToMainPageAsync();
                }
                else
                {
                    await _navigationService.NavigateToLoginAsync();
                }
            }
            catch (Exception ex)
            {
                // Properly handle and rethrow the exception so it can be caught by the caller
                System.Diagnostics.Debug.WriteLine($"Authentication error: {ex.Message}");
                throw;
            }
        }
        
        // Parameterless constructor for design-time support only
        public App()
        {
            InitializeComponent();
            // This will only be called in design time or when services aren't available
        }
    }
}<|MERGE_RESOLUTION|>--- conflicted
+++ resolved
@@ -1,8 +1,12 @@
-<<<<<<< HEAD
 using Microsoft.Extensions.DependencyInjection;
-=======
-﻿using Microsoft.Extensions.DependencyInjection;
->>>>>>> f8db7ea1
+using Microsoft.Maui.Controls;
+using Microsoft.Maui.Dispatching;
+using SET09102_2024_5.Services;
+using System;
+using System.Threading.Tasks;
+using Microsoft.Maui.ApplicationModel;
+
+using Microsoft.Extensions.DependencyInjection;
 using Microsoft.Maui.Controls;
 using Microsoft.Maui.Dispatching;
 using SET09102_2024_5.Services;
@@ -78,10 +82,75 @@
         }
         
         // Parameterless constructor for design-time support only
+        private readonly IAuthService _authService;
+        private readonly INavigationService _navigationService;
+        
+        public App(IServiceProvider services)
+        {
+            InitializeComponent();
+
+            // Get services from the service provider
+            _authService = services.GetRequiredService<IAuthService>();
+            _navigationService = services.GetRequiredService<INavigationService>();
+            
+            // Create AppShell with the required services
+            MainPage = services.GetRequiredService<AppShell>();
+            
+            // Initialize authentication when app starts
+            // We'll call this in OnStart() lifecycle method
+        }
+        
+        protected override async void OnStart()
+        {
+            base.OnStart();
+            
+            try
+            {
+                // Initialize authentication properly when the app is started
+                await InitializeAuthenticationAsync();
+            }
+            catch (Exception ex)
+            {
+                // Log the exception and handle it gracefully
+                System.Diagnostics.Debug.WriteLine($"Authentication initialization error: {ex.Message}");
+                
+                // Navigate to login page as fallback in case of authentication error
+                await _navigationService.NavigateToLoginAsync();
+            }
+        }
+        
+        // Authentication initialization method with proper error handling
+        private async Task InitializeAuthenticationAsync()
+        {
+            try
+            {
+                // This will trigger loading the saved user credentials if they exist
+                var currentUser = await _authService.GetCurrentUserAsync();
+                
+                // If we have a valid user from saved session, configure app accordingly
+                if (currentUser != null)
+                {
+                    await _navigationService.NavigateToMainPageAsync();
+                }
+                else
+                {
+                    await _navigationService.NavigateToLoginAsync();
+                }
+            }
+            catch (Exception ex)
+            {
+                // Properly handle and rethrow the exception so it can be caught by the caller
+                System.Diagnostics.Debug.WriteLine($"Authentication error: {ex.Message}");
+                throw;
+            }
+        }
+        
+        // Parameterless constructor for design-time support only
         public App()
         {
             InitializeComponent();
             // This will only be called in design time or when services aren't available
+            // This will only be called in design time or when services aren't available
         }
     }
 }