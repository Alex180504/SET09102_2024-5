using Microsoft.EntityFrameworkCore;
using SET09102_2024_5.Models;

namespace SET09102_2024_5.Data
{
    public class SensorMonitoringContext : DbContext
    {
        public SensorMonitoringContext(DbContextOptions<SensorMonitoringContext> options)
            : base(options)
        {
        }

        public DbSet<Role> Roles { get; set; } = null!;
        public DbSet<User> Users { get; set; } = null!;
        public DbSet<Sensor> Sensors { get; set; } = null!;
        public DbSet<ConfigurationSetting> ConfigurationSettings { get; set; } = null!;
        public DbSet<Maintenance> Maintenances { get; set; } = null!;
        public DbSet<PhysicalQuantity> PhysicalQuantities { get; set; } = null!;
        public DbSet<Measurement> Measurements { get; set; } = null!;
        public DbSet<Incident> Incidents { get; set; } = null!;
        public DbSet<IncidentMeasurement> IncidentMeasurements { get; set; } = null!;
        public DbSet<AccessPrivilege> AccessPrivileges { get; set; } = null!;
        public DbSet<RolePrivilege> RolePrivileges { get; set; } = null!;

        protected override void OnModelCreating(ModelBuilder modelBuilder)
        {
            base.OnModelCreating(modelBuilder);

            modelBuilder.Entity<Role>(entity =>
            {
                entity.ToTable("role");
                entity.HasKey(e => e.RoleId);
                entity.Property(e => e.RoleId).HasColumnName("role_id");
                entity.Property(e => e.RoleName).HasColumnName("role_name").IsRequired().HasMaxLength(100);
                entity.Property(e => e.Description).HasColumnName("description").HasMaxLength(255);
                entity.Property(e => e.IsProtected).HasColumnName("is_protected").HasDefaultValue(false);
            });

            modelBuilder.Entity<User>(entity =>
            {
                entity.ToTable("user");
                entity.HasKey(e => e.UserId);
                entity.Property(e => e.UserId).HasColumnName("user_id");
                entity.Property(e => e.FirstName).HasColumnName("first_name").HasMaxLength(100);
                entity.Property(e => e.LastName).HasColumnName("last_name").HasMaxLength(100);
                entity.Property(e => e.Email).HasColumnName("email").HasMaxLength(255);
                entity.Property(e => e.RoleId).HasColumnName("role_id").IsRequired();
                entity.Property(e => e.PasswordHash).HasColumnName("password_hash").HasMaxLength(255);
                entity.Property(e => e.PasswordSalt).HasColumnName("password_salt").HasMaxLength(255);

                entity.HasOne(u => u.Role)
                      .WithMany(r => r.Users)
                      .HasForeignKey(u => u.RoleId)
                      .OnDelete(DeleteBehavior.Restrict);
<<<<<<< HEAD
            });

            modelBuilder.Entity<Measurand>(entity =>
            {
                entity.ToTable("measurand");
                entity.HasKey(e => e.MeasurandId);
                entity.Property(e => e.MeasurandId).HasColumnName("measurand_id");
                entity.Property(e => e.QuantityType).HasColumnName("quantity_type").HasMaxLength(100);
                entity.Property(e => e.QuantityName).HasColumnName("quantity_name").HasMaxLength(100);
                entity.Property(e => e.Symbol).HasColumnName("symbol").HasMaxLength(20);
                entity.Property(e => e.Unit).HasColumnName("unit").HasMaxLength(50);
=======
>>>>>>> f8db7ea1
            });

            modelBuilder.Entity<Sensor>(entity =>
            {
                entity.ToTable("sensor");
                entity.HasKey(e => e.SensorId);
                entity.Property(e => e.SensorId).HasColumnName("sensor_id");
                entity.Property(e => e.SensorType).HasColumnName("sensor_type").HasMaxLength(100);
                entity.Property(e => e.Status).HasColumnName("status").HasMaxLength(50);
                entity.Property(e => e.DeploymentDate).HasColumnName("deployment_date");
                entity.Property(e => e.MeasurandId).HasColumnName("measurand_id");

                entity.HasOne(s => s.Measurand)
                      .WithMany(m => m.Sensors)
                      .HasForeignKey(s => s.MeasurandId)
                      .OnDelete(DeleteBehavior.Cascade);
            });

            modelBuilder.Entity<Configuration>(entity =>
            {
                entity.ToTable("configuration");
                entity.HasKey(e => e.SensorId);
                entity.Property(e => e.SensorId).HasColumnName("sensor_id");
                entity.Property(e => e.Latitude).HasColumnName("latitude");
                entity.Property(e => e.Longitude).HasColumnName("longitude");
                entity.Property(e => e.Altitude).HasColumnName("altitude");
                entity.Property(e => e.Orientation).HasColumnName("orientation");
                entity.Property(e => e.MeasurementFrequency).HasColumnName("measurment_frequency");
                entity.Property(e => e.MinThreshold).HasColumnName("min_threshold");
                entity.Property(e => e.MaxThreshold).HasColumnName("max_threshold");

                entity.HasOne(c => c.Sensor)
                      .WithOne(s => s.Configuration)
                      .HasForeignKey<Configuration>(c => c.SensorId)
                      .OnDelete(DeleteBehavior.Cascade);
            });

            modelBuilder.Entity<SensorFirmware>(entity =>
            {
                entity.ToTable("sensor_firmware");
                entity.HasKey(e => e.SensorId);
                entity.Property(e => e.SensorId).HasColumnName("sensor_id");
                entity.Property(e => e.FirmwareVersion).HasColumnName("firmware_version").HasMaxLength(50);
                entity.Property(e => e.LastUpdateDate).HasColumnName("last_update_date");

                entity.HasOne(f => f.Sensor)
                      .WithOne(s => s.Firmware)
                      .HasForeignKey<SensorFirmware>(f => f.SensorId)
                      .OnDelete(DeleteBehavior.Cascade);
            });

            modelBuilder.Entity<Measurement>(entity =>
            {
                entity.ToTable("measurement");
                entity.HasKey(e => e.MeasurementId);
                entity.Property(e => e.MeasurementId).HasColumnName("measurement_id");
                entity.Property(e => e.Timestamp).HasColumnName("timestamp");
                entity.Property(e => e.Value).HasColumnName("value");
                entity.Property(e => e.SensorId).HasColumnName("sensor_id");

                entity.HasOne(m => m.Sensor)
                      .WithMany(s => s.Measurements)
                      .HasForeignKey(m => m.SensorId)
                      .OnDelete(DeleteBehavior.Cascade);
            });

            modelBuilder.Entity<Maintenance>(entity =>
            {
                entity.ToTable("maintenance");
                entity.HasKey(e => e.MaintenanceId);
                entity.Property(e => e.MaintenanceId).HasColumnName("maintenance_id");
                entity.Property(e => e.SensorId).HasColumnName("sensor_id");
                entity.Property(e => e.MaintenanceDate).HasColumnName("maintenance_date");
                entity.Property(e => e.MaintainerId).HasColumnName("maintainer_id");
                entity.Property(e => e.MaintainerComments).HasColumnName("maintainer_comments");

                entity.HasOne(m => m.Sensor)
                      .WithMany(s => s.Maintenances)
                      .HasForeignKey(m => m.SensorId)
                      .OnDelete(DeleteBehavior.Cascade);

                entity.HasOne(m => m.Maintainer)
                      .WithMany(u => u.Maintenances)
                      .HasForeignKey(m => m.MaintainerId)
                      .OnDelete(DeleteBehavior.Cascade);
            });

            modelBuilder.Entity<Incident>(entity =>
            {
                entity.ToTable("incident");
                entity.HasKey(e => e.IncidentId);
                entity.Property(e => e.IncidentId).HasColumnName("incident_id");
                entity.Property(e => e.ResponderId).HasColumnName("responder_id");
                entity.Property(e => e.ResponderComments).HasColumnName("responder_comments");
                entity.Property(e => e.ResolvedDate).HasColumnName("resolved_date");
                entity.Property(e => e.Priority).HasColumnName("priority").HasMaxLength(50);

                entity.HasOne(i => i.Responder)
                      .WithMany(u => u.RespondedIncidents)
                      .HasForeignKey(i => i.ResponderId)
                      .OnDelete(DeleteBehavior.SetNull);
            });

            modelBuilder.Entity<IncidentMeasurement>(entity =>
            {
                entity.ToTable("incident_measurement");
                entity.HasKey(e => new { e.MeasurementId, e.IncidentId });
                entity.Property(e => e.MeasurementId).HasColumnName("measurement_id");
                entity.Property(e => e.IncidentId).HasColumnName("incident_id");

                entity.HasOne(im => im.Measurement)
                      .WithMany(m => m.IncidentMeasurements)
                      .HasForeignKey(im => im.MeasurementId)
                      .OnDelete(DeleteBehavior.Cascade);

                entity.HasOne(im => im.Incident)
                      .WithMany(i => i.IncidentMeasurements)
                      .HasForeignKey(im => im.IncidentId)
                      .OnDelete(DeleteBehavior.Cascade);
            });

            modelBuilder.Entity<AccessPrivilege>(entity =>
            {
                entity.ToTable("access_privilege");
                entity.HasKey(e => e.AccessPrivilegeId);
                entity.Property(e => e.AccessPrivilegeId).HasColumnName("access_privilege_id");
                entity.Property(e => e.Name).HasColumnName("name").IsRequired().HasMaxLength(100);
                entity.Property(e => e.Description).HasColumnName("description").HasMaxLength(255);
                entity.Property(e => e.ModuleName).HasColumnName("module_name").HasMaxLength(100);
            });

            modelBuilder.Entity<RolePrivilege>(entity => 
            {
                entity.ToTable("role_privilege");
                entity.HasKey(e => new { e.RoleId, e.AccessPrivilegeId });
                entity.Property(e => e.RoleId).HasColumnName("role_id");
                entity.Property(e => e.AccessPrivilegeId).HasColumnName("access_privilege_id");

                entity.HasOne(rp => rp.Role)
                      .WithMany(r => r.RolePrivileges)
                      .HasForeignKey(rp => rp.RoleId)
                      .OnDelete(DeleteBehavior.Cascade);

                entity.HasOne(rp => rp.AccessPrivilege)
                      .WithMany(ap => ap.RolePrivileges)
                      .HasForeignKey(rp => rp.AccessPrivilegeId)
                      .OnDelete(DeleteBehavior.Cascade);
            });
        }
    }
}<|MERGE_RESOLUTION|>--- conflicted
+++ resolved
@@ -21,6 +21,8 @@
         public DbSet<IncidentMeasurement> IncidentMeasurements { get; set; } = null!;
         public DbSet<AccessPrivilege> AccessPrivileges { get; set; } = null!;
         public DbSet<RolePrivilege> RolePrivileges { get; set; } = null!;
+        public DbSet<AccessPrivilege> AccessPrivileges { get; set; } = null!;
+        public DbSet<RolePrivilege> RolePrivileges { get; set; } = null!;
 
         protected override void OnModelCreating(ModelBuilder modelBuilder)
         {
@@ -32,6 +34,8 @@
                 entity.HasKey(e => e.RoleId);
                 entity.Property(e => e.RoleId).HasColumnName("role_id");
                 entity.Property(e => e.RoleName).HasColumnName("role_name").IsRequired().HasMaxLength(100);
+                entity.Property(e => e.Description).HasColumnName("description").HasMaxLength(255);
+                entity.Property(e => e.IsProtected).HasColumnName("is_protected").HasDefaultValue(false);
                 entity.Property(e => e.Description).HasColumnName("description").HasMaxLength(255);
                 entity.Property(e => e.IsProtected).HasColumnName("is_protected").HasDefaultValue(false);
             });
@@ -45,6 +49,7 @@
                 entity.Property(e => e.LastName).HasColumnName("last_name").HasMaxLength(100);
                 entity.Property(e => e.Email).HasColumnName("email").HasMaxLength(255);
                 entity.Property(e => e.RoleId).HasColumnName("role_id").IsRequired();
+                entity.Property(e => e.RoleId).HasColumnName("role_id").IsRequired();
                 entity.Property(e => e.PasswordHash).HasColumnName("password_hash").HasMaxLength(255);
                 entity.Property(e => e.PasswordSalt).HasColumnName("password_salt").HasMaxLength(255);
 
@@ -52,7 +57,6 @@
                       .WithMany(r => r.Users)
                       .HasForeignKey(u => u.RoleId)
                       .OnDelete(DeleteBehavior.Restrict);
-<<<<<<< HEAD
             });
 
             modelBuilder.Entity<Measurand>(entity =>
@@ -64,8 +68,6 @@
                 entity.Property(e => e.QuantityName).HasColumnName("quantity_name").HasMaxLength(100);
                 entity.Property(e => e.Symbol).HasColumnName("symbol").HasMaxLength(20);
                 entity.Property(e => e.Unit).HasColumnName("unit").HasMaxLength(50);
-=======
->>>>>>> f8db7ea1
             });
 
             modelBuilder.Entity<Sensor>(entity =>
@@ -214,6 +216,34 @@
                       .HasForeignKey(rp => rp.AccessPrivilegeId)
                       .OnDelete(DeleteBehavior.Cascade);
             });
+
+            modelBuilder.Entity<AccessPrivilege>(entity =>
+            {
+                entity.ToTable("access_privilege");
+                entity.HasKey(e => e.AccessPrivilegeId);
+                entity.Property(e => e.AccessPrivilegeId).HasColumnName("access_privilege_id");
+                entity.Property(e => e.Name).HasColumnName("name").IsRequired().HasMaxLength(100);
+                entity.Property(e => e.Description).HasColumnName("description").HasMaxLength(255);
+                entity.Property(e => e.ModuleName).HasColumnName("module_name").HasMaxLength(100);
+            });
+
+            modelBuilder.Entity<RolePrivilege>(entity => 
+            {
+                entity.ToTable("role_privilege");
+                entity.HasKey(e => new { e.RoleId, e.AccessPrivilegeId });
+                entity.Property(e => e.RoleId).HasColumnName("role_id");
+                entity.Property(e => e.AccessPrivilegeId).HasColumnName("access_privilege_id");
+
+                entity.HasOne(rp => rp.Role)
+                      .WithMany(r => r.RolePrivileges)
+                      .HasForeignKey(rp => rp.RoleId)
+                      .OnDelete(DeleteBehavior.Cascade);
+
+                entity.HasOne(rp => rp.AccessPrivilege)
+                      .WithMany(ap => ap.RolePrivileges)
+                      .HasForeignKey(rp => rp.AccessPrivilegeId)
+                      .OnDelete(DeleteBehavior.Cascade);
+            });
         }
     }
 }