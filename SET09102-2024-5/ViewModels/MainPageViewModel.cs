--- conflicted
+++ resolved
@@ -13,11 +13,9 @@
 
             NavigateToHistoricalDataCommand = new Command(OnNavigateToHistoricalData);
             NavigateToSensorMapCommand = new Command(OnNavigateToSensorMap);
-<<<<<<< HEAD
             NavigateToSensorMonitoringCommand = new Command(OnNavigateToSensorMonitoring);
-=======
             NavigateToDataStorageCommand = new Command(OnNavigateToDataStorage);
->>>>>>> 643c503d
+
 
         }
 
@@ -40,11 +38,9 @@
 
         public ICommand NavigateToHistoricalDataCommand { get; }
         public ICommand NavigateToSensorMapCommand { get; }
-<<<<<<< HEAD
         public ICommand NavigateToSensorMonitoringCommand { get; }
-=======
         public ICommand NavigateToDataStorageCommand { get; }
->>>>>>> 643c503d
+
 
         private void OnIncrementCount()
         {
@@ -65,16 +61,14 @@
         {
             await Shell.Current.GoToAsync("MapPage");
         }
-<<<<<<< HEAD
 
         private async void OnNavigateToSensorMonitoring()
         {
             await Shell.Current.GoToAsync("SensorOperationalStatusPage");
-=======
+
         private async void OnNavigateToDataStorage()
         {
             await Shell.Current.GoToAsync("DataStoragePage");
->>>>>>> 643c503d
         }
     }
 }