using System.Windows.Input;

namespace SET09102_2024_5.ViewModels
{
    public class MainPageViewModel : BaseViewModel
    {
        private int count;

        public MainPageViewModel()
        {
            IncrementCountCommand = new Command(OnIncrementCount);
            NavigateToSensorManagementCommand = new Command(OnNavigateToSensorManagement);
<<<<<<< HEAD
            NavigateToHistoricalDataCommand = new Command(OnNavigateToHistoricalData);
=======
            NavigateToSensorMapCommand = new Command(OnNavigateToSensorMap);
>>>>>>> b900b84c
        }

        public int Count
        {
            get => count;
            set
            {
                if (SetProperty(ref count, value))
                {
                    OnPropertyChanged(nameof(CounterText));
                }
            }
        }

        public string CounterText => Count == 1 ? $"Clicked {Count} time" : $"Clicked {Count} times";

        public ICommand IncrementCountCommand { get; }
        public ICommand NavigateToSensorManagementCommand { get; }
<<<<<<< HEAD
        public ICommand NavigateToHistoricalDataCommand { get; }
=======
        public ICommand NavigateToSensorMapCommand { get; }
>>>>>>> b900b84c

        private void OnIncrementCount()
        {
            Count++;
        }

        private async void OnNavigateToSensorManagement()
        {
            await Shell.Current.GoToAsync("SensorManagementPage");
        }
<<<<<<< HEAD
        private async void OnNavigateToHistoricalData()
        {
            await Shell.Current.GoToAsync("HistoricalDataPage");
=======
        private async void OnNavigateToSensorMap()
        {
            await Shell.Current.GoToAsync("MapPage");
>>>>>>> b900b84c
        }
    }
}<|MERGE_RESOLUTION|>--- conflicted
+++ resolved
@@ -10,11 +10,10 @@
         {
             IncrementCountCommand = new Command(OnIncrementCount);
             NavigateToSensorManagementCommand = new Command(OnNavigateToSensorManagement);
-<<<<<<< HEAD
+
             NavigateToHistoricalDataCommand = new Command(OnNavigateToHistoricalData);
-=======
             NavigateToSensorMapCommand = new Command(OnNavigateToSensorMap);
->>>>>>> b900b84c
+
         }
 
         public int Count
@@ -33,11 +32,9 @@
 
         public ICommand IncrementCountCommand { get; }
         public ICommand NavigateToSensorManagementCommand { get; }
-<<<<<<< HEAD
+
         public ICommand NavigateToHistoricalDataCommand { get; }
-=======
         public ICommand NavigateToSensorMapCommand { get; }
->>>>>>> b900b84c
 
         private void OnIncrementCount()
         {
@@ -48,15 +45,15 @@
         {
             await Shell.Current.GoToAsync("SensorManagementPage");
         }
-<<<<<<< HEAD
+
         private async void OnNavigateToHistoricalData()
         {
             await Shell.Current.GoToAsync("HistoricalDataPage");
-=======
+        }
+
         private async void OnNavigateToSensorMap()
         {
             await Shell.Current.GoToAsync("MapPage");
->>>>>>> b900b84c
         }
     }
 }