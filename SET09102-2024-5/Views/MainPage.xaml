--- conflicted
+++ resolved
@@ -51,7 +51,6 @@
             <Button
                 Text="View Status Map"
                 Command="{Binding NavigateToSensorMapCommand}"
-<<<<<<< HEAD
                 HorizontalOptions="Fill" />  
 
             <Button
@@ -61,13 +60,12 @@
                 TextColor="White"
                 HorizontalOptions="Fill"
                 SemanticProperties.Hint="Navigate to sensor monitoring" />
-=======
                 HorizontalOptions="Fill" />
+          
             <Button 
                 Text="Go to Data Storage" 
                 Command="{Binding NavigateToDataStorageCommand}" 
                 HorizontalOptions="Fill" />
->>>>>>> 643c503d
         </VerticalStackLayout>
     </ScrollView>
 
