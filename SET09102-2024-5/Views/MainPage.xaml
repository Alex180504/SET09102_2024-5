--- conflicted
+++ resolved
@@ -42,18 +42,16 @@
                 BackgroundColor="#28a745"
                 TextColor="White"
                 HorizontalOptions="Fill" />
-<<<<<<< HEAD
-            
+     
             <Button
               Text="View Historical Data"
               Command="{Binding NavigateToHistoricalDataCommand}" 
               HorizontalOptions="Fill"/>
-=======
+
             <Button
                 Text="View Status Map"
                 Command="{Binding NavigateToSensorMapCommand}"
                 HorizontalOptions="Fill" />  
->>>>>>> b900b84c
         </VerticalStackLayout>
     </ScrollView>
 
