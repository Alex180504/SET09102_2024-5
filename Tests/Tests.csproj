﻿<Project Sdk="Microsoft.NET.Sdk">

	<PropertyGroup>
		<TargetFramework>net8.0</TargetFramework>
		<ImplicitUsings>enable</ImplicitUsings>
		<Nullable>enable</Nullable>
		<IsPackable>false</IsPackable>
		<IsTestProject>true</IsTestProject>
		<RootNamespace>Tests</RootNamespace>
    <!-- ↓ Disable the default *.cs globbing so our explicit Compile items don’t duplicate ↓ -->
    <EnableDefaultCompileItems>false</EnableDefaultCompileItems>
	</PropertyGroup>

	<ItemGroup>
	  <None Remove="appsettings.test.json" />
	</ItemGroup>

	<ItemGroup>
		<PackageReference Include="coverlet.collector" Version="6.0.0" />
		<PackageReference Include="Microsoft.EntityFrameworkCore.InMemory" Version="9.0.4" />
		<PackageReference Include="Microsoft.NET.Test.Sdk" Version="17.8.0" />
		<PackageReference Include="Moq" Version="4.20.72" />
		<PackageReference Include="Moq.EntityFrameworkCore" Version="9.0.0.1" />
		<PackageReference Include="xunit" Version="2.5.3" />
		<PackageReference Include="xunit.runner.visualstudio" Version="2.5.3" />
		<PackageReference Include="Microsoft.Extensions.DependencyInjection" Version="9.0.4" />
		<PackageReference Include="Microsoft.Extensions.Configuration.Json" Version="9.0.4" />
	</ItemGroup>

	<ItemGroup>
		<Using Include="Xunit" />
		<ProjectReference Include="..\SET09102-2024-5\SET09102-2024-5.csproj" />
	</ItemGroup>

	<ItemGroup>
		<EmbeddedResource Include="appsettings.test.json">
		  <CopyToOutputDirectory>PreserveNewest</CopyToOutputDirectory>
		</EmbeddedResource>
		<EmbeddedResource Include="DigiCertGlobalRootG2.crt.pem" />
	</ItemGroup>

  <ItemGroup>
    <Compile Include="Mocks\MockApplication.cs" />
    <Compile Include="Mocks\MockMapsuiBitmapRegistry.cs" />
    <Compile Include="Mocks\MockStaticMethod.cs" />
    <Compile Include="Services\BackupServiceTests.cs" />
    <Compile Include="Repositories\MeasurementRepositoryTests.cs" />
	<Compile Include="Repositories\SensorRepositoryTests.cs" />
	<Compile Include="Mocks\MockDialogService.cs" />
    <Compile Include="Mocks\MockMainThreadService.cs" />
    <Compile Include="Mocks\MockNavigationService.cs" />
    <Compile Include="Services\DatabaseServiceConnectionTests.cs" />
    <Compile Include="Services\SchedulerServiceTests.cs" />
    <Compile Include="Services\SensorServiceTests.cs" />
    <Compile Include="ViewModels\DataStorageViewModelTests.cs" />
    <Compile Include="ViewModels\HistoricalDataViewModelTests.cs" />
    <Compile Include="Converters\DictionaryValueConverterTests.cs" />
<<<<<<< HEAD
    <Compile Include="ViewModels\SensorManagementViewModelFirmwareTests.cs" />
=======
    <Compile Include="ViewModels\MapViewModelTests.cs" />
    <Compile Include="ViewModels\SensorIncidentLogViewModelTests.cs" />
    <Compile Include="ViewModels\SensorLocatorViewModelTests.cs" />
    <Compile Include="ViewModels\SensorManagementViewModelTests.cs" />
    <Compile Include="ViewModels\SensorOperationalStatusViewModelTests.cs" />
	  
>>>>>>> 39ea13fb
  </ItemGroup>

  <ItemGroup>
    <Folder Include="Converters\" />
  </ItemGroup>

</Project><|MERGE_RESOLUTION|>--- conflicted
+++ resolved
@@ -55,16 +55,14 @@
     <Compile Include="ViewModels\DataStorageViewModelTests.cs" />
     <Compile Include="ViewModels\HistoricalDataViewModelTests.cs" />
     <Compile Include="Converters\DictionaryValueConverterTests.cs" />
-<<<<<<< HEAD
+
     <Compile Include="ViewModels\SensorManagementViewModelFirmwareTests.cs" />
-=======
     <Compile Include="ViewModels\MapViewModelTests.cs" />
     <Compile Include="ViewModels\SensorIncidentLogViewModelTests.cs" />
     <Compile Include="ViewModels\SensorLocatorViewModelTests.cs" />
     <Compile Include="ViewModels\SensorManagementViewModelTests.cs" />
     <Compile Include="ViewModels\SensorOperationalStatusViewModelTests.cs" />
 	  
->>>>>>> 39ea13fb
   </ItemGroup>
 
   <ItemGroup>
